/*********************************************************************
* Software License Agreement (BSD License)
*
*  Copyright (C) 2012 Ken Tossell
*  All rights reserved.
*
*  Redistribution and use in source and binary forms, with or without
*  modification, are permitted provided that the following conditions
*  are met:
*
*   * Redistributions of source code must retain the above copyright
*     notice, this list of conditions and the following disclaimer.
*   * Redistributions in binary form must reproduce the above
*     copyright notice, this list of conditions and the following
*     disclaimer in the documentation and/or other materials provided
*     with the distribution.
*   * Neither the name of the author nor other contributors may be
*     used to endorse or promote products derived from this software
*     without specific prior written permission.
*
*  THIS SOFTWARE IS PROVIDED BY THE COPYRIGHT HOLDERS AND CONTRIBUTORS
*  "AS IS" AND ANY EXPRESS OR IMPLIED WARRANTIES, INCLUDING, BUT NOT
*  LIMITED TO, THE IMPLIED WARRANTIES OF MERCHANTABILITY AND FITNESS
*  FOR A PARTICULAR PURPOSE ARE DISCLAIMED. IN NO EVENT SHALL THE
*  COPYRIGHT OWNER OR CONTRIBUTORS BE LIABLE FOR ANY DIRECT, INDIRECT,
*  INCIDENTAL, SPECIAL, EXEMPLARY, OR CONSEQUENTIAL DAMAGES (INCLUDING,
*  BUT NOT LIMITED TO, PROCUREMENT OF SUBSTITUTE GOODS OR SERVICES;
*  LOSS OF USE, DATA, OR PROFITS; OR BUSINESS INTERRUPTION) HOWEVER
*  CAUSED AND ON ANY THEORY OF LIABILITY, WHETHER IN CONTRACT, STRICT
*  LIABILITY, OR TORT (INCLUDING NEGLIGENCE OR OTHERWISE) ARISING IN
*  ANY WAY OUT OF THE USE OF THIS SOFTWARE, EVEN IF ADVISED OF THE
*  POSSIBILITY OF SUCH DAMAGE.
*********************************************************************/
#include "libuvc_camera/camera_driver.h"

#include <ros/ros.h>
#include <sensor_msgs/Image.h>
#include <std_msgs/Header.h>
#include <image_transport/camera_publisher.h>
#include <dynamic_reconfigure/server.h>
#include <libuvc/libuvc.h>
#include <yaml-cpp/yaml.h>
#include <unistd.h>

namespace libuvc_camera {

CameraDriver::CameraDriver(ros::NodeHandle nh, ros::NodeHandle priv_nh)
  : nh_(nh), priv_nh_(priv_nh),
    state_(kInitial),
    ctx_(NULL), dev_(NULL), devh_(NULL), rgb_frame_(NULL),
    it_(nh_),
    config_server_(mutex_, priv_nh_),
    config_changed_(false),
    cinfo_manager_(nh), cinfo_manager_right_(nh) {
}

CameraDriver::~CameraDriver() {
  if (rgb_frame_)
    uvc_free_frame(rgb_frame_);

  if (ctx_)
    uvc_exit(ctx_);  // Destroys dev_, devh_, etc.
}

bool CameraDriver::Start() {
  assert(state_ == kInitial);

  uvc_error_t err;

  err = uvc_init(&ctx_, NULL);

  if (err != UVC_SUCCESS) {
    uvc_perror(err, "ERROR: uvc_init");
    return false;
  }

  state_ = kStopped;

  config_server_.setCallback(boost::bind(&CameraDriver::ReconfigureCallback, this, _1, _2));

  return state_ == kRunning;
}

void CameraDriver::Stop() {
  boost::recursive_mutex::scoped_lock(mutex_);

  assert(state_ != kInitial);

  if (state_ == kRunning)
    CloseCamera();

  assert(state_ == kStopped);

  uvc_exit(ctx_);
  ctx_ = NULL;

  state_ = kInitial;
}

void CameraDriver::setupCameraInfo(UVCCameraConfig &new_config)
{
	std::string left_url, right_url;

	if (new_config.camera_match_url != "") {
		ROS_INFO_STREAM("Opening file " << new_config.camera_match_url);
		YAML::Node config = YAML::LoadFile(new_config.camera_match_url);
		std::string hostname, serial;

		std::stringstream ss;
		ss << "hostname" << " 2>&1";
		std::string cmd = ss.str();

		int buffer_size = 256;
		char buffer[buffer_size];
		FILE *stream = popen(cmd.c_str(), "r");
		if (stream) {
			while (!feof(stream)) {
				if (fgets(buffer, buffer_size, stream) != NULL) {
					hostname.append(buffer);
				}
			}
			pclose(stream);
			// any output should be an error
			if (hostname.length() > 0) {
				// remove the new line
				hostname.resize(hostname.size() - 1);
				ROS_WARN("Got hostname: %s", hostname.c_str());
			}
		} else {
			ROS_WARN("Could not get hostname");
		}

		if (config[hostname]) {
			serial = config[hostname].as<std::string>();
			ROS_INFO_STREAM("Using camera " << serial << " for machine " << hostname);
			left_url =  new_config.camera_info_url + serial + ".yaml";
			right_url = new_config.camera_info_url_right + serial + ".yaml";
		} else {
			ROS_ERROR_STREAM("Cannot find the serial number of the camera for this machine (" << hostname << ")");
		}
	} else {
		left_url = new_config.camera_info_url;
		right_url = new_config.camera_info_url_right;
	}
	
	ROS_INFO_STREAM("Camera cal files are " << left_url << " and " << right_url);

    cinfo_manager_.loadCameraInfo(left_url);
	if (is_stereo_) {
		cinfo_manager_right_.loadCameraInfo(right_url);

		cinfo_manager_.setCameraName("left_camera");
		cinfo_manager_right_.setCameraName("right_camera");
	} else {
		cinfo_manager_.setCameraName("camera");	
	}
}

#define ZED_wINDEX_GENERIC 768
#define ZED_wVALUE_GENERIC 0x200
#define ZED_ITEM_AUTOEXP 0x22
#define ZED_ITEM_GAIN 0x25
#define ZED_ITEM_EXPOSURE 0x24
#define ZED_LEFT 1
#define ZED_RIGHT 2
#define ZED_GENERIC_LENGTH 64
#define ZED_EXPOSURE_MIN 0xc0
#define ZED_EXPOSURE_MAX 0x1d40
#define ZED_GAIN_MIN 0x99
#define ZED_GAIN_MAX 0x7ff

int CameraDriver::zedSetGeneric(uint8_t item, uint8_t camera, uint8_t *data)
{
	uint8_t buf[ZED_GENERIC_LENGTH];
	buf[0] = 7;
	buf[1] = item;
	buf[2] = camera;
	memcpy(&buf[3], data, ZED_GENERIC_LENGTH - 3);

	return uvc_set_ctrl_generic(devh_, ZED_wVALUE_GENERIC, ZED_wINDEX_GENERIC,
			buf, ZED_GENERIC_LENGTH);
}

int CameraDriver::zedSetAutoExp(bool autoexp)
{
	uint8_t data[ZED_GENERIC_LENGTH] = {0};
	if (autoexp) {
		return zedSetGeneric(ZED_ITEM_AUTOEXP, 1, data);
	} else {
		zedSetGeneric(ZED_ITEM_AUTOEXP, 0, data);
		zedSetGeneric(0x26, 1, data);
		zedSetGeneric(0x27, 1, data);
		zedSetGeneric(0x26, 1, data);
	}
}

int CameraDriver::zedSetGain(uint16_t gain)
{
	if (gain < ZED_GAIN_MIN) {
		gain = ZED_GAIN_MIN;
	} else if (gain > ZED_GAIN_MAX) {
		gain = ZED_GAIN_MAX;
	}

	uint8_t data[ZED_GENERIC_LENGTH] = {0};
	data[0] = gain >> 8;
	data[1] = gain & 255;

	zedSetGeneric(ZED_ITEM_GAIN, ZED_LEFT, data);
	return zedSetGeneric(ZED_ITEM_GAIN, ZED_RIGHT, data);
}

int CameraDriver::zedSetExposure(uint16_t exposure)
{
	if (exposure < ZED_EXPOSURE_MIN) {
		exposure = ZED_EXPOSURE_MIN;
	} else if (exposure > ZED_EXPOSURE_MAX) {
		exposure = ZED_EXPOSURE_MAX;
	}

	uint8_t data[ZED_GENERIC_LENGTH] = {0};
	data[0] = exposure >> 8;
	data[1] = exposure & 255;

	zedSetGeneric(ZED_ITEM_EXPOSURE, ZED_LEFT, data);
	return zedSetGeneric(ZED_ITEM_EXPOSURE, ZED_RIGHT, data);
}

void CameraDriver::ReconfigureCallback(UVCCameraConfig &new_config, uint32_t level) {
  boost::recursive_mutex::scoped_lock(mutex_);

  if ((level & kReconfigureClose) == kReconfigureClose) {
    if (state_ == kRunning)
      CloseCamera();
  }

  if (state_ == kStopped) {
    OpenCamera(new_config);
  }

  if (new_config.camera_info_url != config_.camera_info_url ||
		  new_config.camera_info_url_right != config_.camera_info_url_right ||
		  new_config.camera_match_url != config_.camera_match_url) {
	  setupCameraInfo(new_config);
  }

  decimate_factor_ = new_config.decimate_factor;

  if (state_ == kRunning) {
#define PARAM_INT(name, fn, value) if (new_config.name != config_.name) { \
      int val = (value);                                                \
      if (uvc_set_##fn(devh_, val)) {                                   \
        ROS_WARN("Unable to set " #name " to %d", val);                 \
      }                                                                 \
    }

    PARAM_INT(brightness, brightness, new_config.brightness);
    PARAM_INT(contrast, contrast, new_config.contrast);
    PARAM_INT(saturation, saturation, new_config.saturation);
    PARAM_INT(hue, hue, new_config.hue);

	if (is_zed_camera_) {
		int r = 0;
		if (r = new_config.gain != config_.gain) {
			if (zedSetGain(new_config.gain)) {
				ROS_WARN("Unable to set gain to %d, error %d", new_config.gain, r);
			}
		}
		
		if (new_config.exposure_absolute != config_.exposure_absolute) {
			if (zedSetExposure(new_config.exposure_absolute * 1000)) {
				ROS_WARN("Unable to set exposure to %lf, error %d", new_config.exposure_absolute, r);
			}
		}

		if (new_config.auto_exposure != config_.auto_exposure) {
			if (zedSetAutoExp(new_config.auto_exposure ? 1 : 0)) {
				ROS_WARN("Unable to set auto_exposure to %d, error %d", new_config.auto_exposure, r);
			}
			usleep(1000000);
		}
	} else {
		PARAM_INT(auto_focus, focus_auto, new_config.auto_focus ? 1 : 0);
		PARAM_INT(focus_absolute, focus_abs, new_config.focus_absolute);
		PARAM_INT(iris_absolute, iris_abs, new_config.iris_absolute);
		PARAM_INT(scanning_mode, scanning_mode, new_config.scanning_mode);
		PARAM_INT(auto_exposure, ae_mode, 1 << new_config.auto_exposure);
		PARAM_INT(gain, gain, new_config.gain);
		PARAM_INT(exposure_absolute, exposure_abs, new_config.exposure_absolute * 10000);
		PARAM_INT(auto_exposure_priority, ae_priority, new_config.auto_exposure_priority);
	}

    /*if (new_config.pan_absolute != config_.pan_absolute || new_config.tilt_absolute != config_.tilt_absolute) {
      if (uvc_set_pantilt_abs(devh_, new_config.pan_absolute, new_config.tilt_absolute)) {
        ROS_WARN("Unable to set pantilt to %d, %d", new_config.pan_absolute, new_config.tilt_absolute);
        new_config.pan_absolute = config_.pan_absolute;
        new_config.tilt_absolute = config_.tilt_absolute;
      }
    }*/
    // TODO: roll_absolute
    // TODO: privacy
    // TODO: backlight_compensation
    // TODO: power_line_frequency
    // TODO: auto_hue
    // TODO: sharpness
    // TODO: gamma
    // TODO: auto_white_balance
    // TODO: white_balance_temperature
    // TODO: white_balance_BU
    // TODO: white_balance_RV
  }

  config_ = new_config;
}

void CameraDriver::ImageCallback(uvc_frame_t *frame) {
<<<<<<< HEAD
  decimate_counter_++;
  if (decimate_counter_ < decimate_factor_) {
    return;
  }
  decimate_counter_ = 0;

  ros::Time timestamp = ros::Time(frame->capture_time.tv_sec, frame->capture_time.tv_usec);
=======
	ros::Time timestamp = ros::Time(frame->capture_time.tv_sec, frame->capture_time.tv_usec);
	if (is_zed_camera_) {
		timestamp = ros::Time::now();
	}
>>>>>>> c66de9ab

  boost::recursive_mutex::scoped_lock(mutex_);

  assert(state_ == kRunning);
  assert(rgb_frame_);

  uvc_frame_t *output_frame = frame;

  if (frame->frame_format == UVC_FRAME_FORMAT_BGR){
    image_.encoding = "bgr8";
  } else if (frame->frame_format == UVC_FRAME_FORMAT_RGB){
    image_.encoding = "rgb8";
  } else if (frame->frame_format == UVC_FRAME_FORMAT_UYVY) {
    image_.encoding = "yuv422";
  } else if (frame->frame_format == UVC_FRAME_FORMAT_YUYV) {
    uvc_error_t conv_ret = uvc_yuyv2bgr(frame, rgb_frame_);
    if (conv_ret != UVC_SUCCESS) {
      uvc_perror(conv_ret, "Couldn't convert frame to RGB");
      return;
    }
    image_.encoding = "bgr8";
	output_frame = rgb_frame_;
  } else if (frame->frame_format == UVC_FRAME_FORMAT_MJPEG) {
    // FIXME: uvc_any2bgr does not work on "mjpeg" format, so use uvc_mjpeg2rgb directly.
//    uvc_error_t conv_ret = uvc_mjpeg2rgb(frame, rgb_frame_);
    //if (conv_ret != UVC_SUCCESS) {
    //  uvc_perror(conv_ret, "Couldn't convert frame to RGB");
    //  return;
    //}
    //image->encoding = "rgb8";
    //memcpy(&(image->data[0]), rgb_frame_->data, rgb_frame_->data_bytes);
  } else {
    uvc_error_t conv_ret = uvc_any2bgr(frame, rgb_frame_);
    if (conv_ret != UVC_SUCCESS) {
      uvc_perror(conv_ret, "Couldn't convert frame to RGB");
      return;
    }
    image_.encoding = "bgr8";
	output_frame = rgb_frame_;
  }

  if (!is_stereo_) {
	  memcpy(&(image_.data[0]), output_frame->data, output_frame->data_bytes);
  } else {
	uint8_t *ip = (uint8_t *)output_frame->data;
	for (int i = 0; i < image_.height; ++i) {
		// Swap the left and right frames because of reasons...
		memcpy(&image_right_.data[i * image_right_.step], ip += image_right_.step, image_right_.step);
		memcpy(&image_.data[i * image_.step], ip += image_.step, image_.step);
	}

	image_right_.encoding = image_.encoding;
  }

  sensor_msgs::CameraInfo::Ptr cinfo(
    new sensor_msgs::CameraInfo(cinfo_manager_.getCameraInfo()));

  image_.header.frame_id = config_.frame_id;
  image_.header.stamp = timestamp;
  cinfo->header.frame_id = config_.frame_id;
  cinfo->header.stamp = timestamp;

  cam_pub_.publish(image_, *cinfo);
  if (is_stereo_) {
	sensor_msgs::CameraInfo::Ptr cinfo_right(
	  new sensor_msgs::CameraInfo(cinfo_manager_right_.getCameraInfo()));

	image_right_.header.frame_id = config_.frame_id;
	image_right_.header.stamp = timestamp;
	cinfo_right->header.frame_id = config_.frame_id;
	cinfo_right->header.stamp = timestamp;
	
	cam_pub_right_.publish(image_right_, *cinfo_right);
  }

  if (config_changed_) {
    config_server_.updateConfig(config_);
    config_changed_ = false;
  }
}

/* static */ void CameraDriver::ImageCallbackAdapter(uvc_frame_t *frame, void *ptr) {
  CameraDriver *driver = static_cast<CameraDriver*>(ptr);

  driver->ImageCallback(frame);
}

void CameraDriver::AutoControlsCallback(
  enum uvc_status_class status_class,
  int event,
  int selector,
  enum uvc_status_attribute status_attribute,
  void *data, size_t data_len) {
  boost::recursive_mutex::scoped_lock(mutex_);

  printf("Controls callback. class: %d, event: %d, selector: %d, attr: %d, data_len: %lu\n",
         status_class, event, selector, status_attribute, data_len);

  if (status_attribute == UVC_STATUS_ATTRIBUTE_VALUE_CHANGE) {
    switch (status_class) {
    case UVC_STATUS_CLASS_CONTROL_CAMERA: {
      switch (selector) {
      case UVC_CT_EXPOSURE_TIME_ABSOLUTE_CONTROL:
        uint8_t *data_char = (uint8_t*) data;
        uint32_t exposure_int = ((data_char[0]) | (data_char[1] << 8) |
                                 (data_char[2] << 16) | (data_char[3] << 24));
        config_.exposure_absolute = exposure_int * 0.0001;
        config_changed_ = true;
        break;
      }
      break;
    }
    case UVC_STATUS_CLASS_CONTROL_PROCESSING: {
      switch (selector) {
      case UVC_PU_WHITE_BALANCE_TEMPERATURE_CONTROL:
        uint8_t *data_char = (uint8_t*) data;
        config_.white_balance_temperature = 
          data_char[0] | (data_char[1] << 8);
        config_changed_ = true;
        break;
      }
      break;
    }
    }

    // config_server_.updateConfig(config_);
  }
}

/* static */ void CameraDriver::AutoControlsCallbackAdapter(
  enum uvc_status_class status_class,
  int event,
  int selector,
  enum uvc_status_attribute status_attribute,
  void *data, size_t data_len,
  void *ptr) {
  CameraDriver *driver = static_cast<CameraDriver*>(ptr);

  driver->AutoControlsCallback(status_class, event, selector,
                               status_attribute, data, data_len);
}

enum uvc_frame_format CameraDriver::GetVideoMode(std::string vmode){
  if(vmode == "uncompressed") {
    return UVC_COLOR_FORMAT_UNCOMPRESSED;
  } else if (vmode == "compressed") {
    return UVC_COLOR_FORMAT_COMPRESSED;
  } else if (vmode == "yuyv") {
    return UVC_COLOR_FORMAT_YUYV;
  } else if (vmode == "uyvy") {
    return UVC_COLOR_FORMAT_UYVY;
  } else if (vmode == "rgb") {
    return UVC_COLOR_FORMAT_RGB;
  } else if (vmode == "bgr") {
    return UVC_COLOR_FORMAT_BGR;
  } else if (vmode == "mjpeg") {
    return UVC_COLOR_FORMAT_MJPEG;
  } else if (vmode == "gray8") {
    return UVC_COLOR_FORMAT_GRAY8;
  } else {
    ROS_ERROR_STREAM("Invalid Video Mode: " << vmode);
    ROS_WARN_STREAM("Continue using video mode: uncompressed");
    return UVC_COLOR_FORMAT_UNCOMPRESSED;
  }
};

void CameraDriver::OpenCamera(UVCCameraConfig &new_config) {
  assert(state_ == kStopped);

  int vendor_id = strtol(new_config.vendor.c_str(), NULL, 0);
  int product_id = strtol(new_config.product.c_str(), NULL, 0);

  ROS_INFO("Opening camera with vendor=0x%x, product=0x%x, serial=\"%s\", index=%d",
           vendor_id, product_id, new_config.serial.c_str(), new_config.index);

  uvc_device_t **devs;

  uvc_error_t find_err = uvc_find_devices(
    ctx_, &devs,
    vendor_id,
    product_id,
    new_config.serial.empty() ? NULL : new_config.serial.c_str());

  if (find_err != UVC_SUCCESS) {
    uvc_perror(find_err, "uvc_find_device");
    return;
  }

  // select device by index
  dev_ = NULL;
  int dev_idx = 0;
  while (devs[dev_idx] != NULL) {
    if(dev_idx == new_config.index) {
      dev_ = devs[dev_idx];
    }
    else {
      uvc_unref_device(devs[dev_idx]);
    }

    dev_idx++;
  }

  if(dev_ == NULL) {
    ROS_ERROR("Unable to find device at index %d", new_config.index);
    return;
  }

  uvc_error_t open_err = uvc_open(dev_, &devh_);

  if (open_err != UVC_SUCCESS) {
    switch (open_err) {
    case UVC_ERROR_ACCESS:
#ifdef __linux__
      ROS_ERROR("Permission denied opening /dev/bus/usb/%03d/%03d",
                uvc_get_bus_number(dev_), uvc_get_device_address(dev_));
#else
      ROS_ERROR("Permission denied opening device %d on bus %d",
                uvc_get_device_address(dev_), uvc_get_bus_number(dev_));
#endif
      break;
    default:
#ifdef __linux__
      ROS_ERROR("Can't open /dev/bus/usb/%03d/%03d: %s (%d)",
                uvc_get_bus_number(dev_), uvc_get_device_address(dev_),
                uvc_strerror(open_err), open_err);
#else
      ROS_ERROR("Can't open device %d on bus %d: %s (%d)",
                uvc_get_device_address(dev_), uvc_get_bus_number(dev_),
                uvc_strerror(open_err), open_err);
#endif
      break;
    }

    uvc_unref_device(dev_);
    return;
  }

  if (vendor_id == 0x2b03 && product_id == 0xf580) {
	  is_zed_camera_ = true;
	  is_stereo_ = true;
  } else {
	  is_zed_camera_ = false;
	  is_stereo_ = false;
  }
  
  if (is_stereo_) {
	cam_pub_ = it_.advertiseCamera("left/image_raw", 1, false);
	cam_pub_right_ = it_.advertiseCamera("right/image_raw", 1, false);
  } else {
	cam_pub_ = it_.advertiseCamera("image_raw", 1, false);
  }

  uvc_set_status_callback(devh_, &CameraDriver::AutoControlsCallbackAdapter, this);

  uvc_stream_ctrl_t ctrl;
  uvc_error_t mode_err = uvc_get_stream_ctrl_format_size(
    devh_, &ctrl,
    GetVideoMode(new_config.video_mode),
    new_config.width, new_config.height,
    new_config.frame_rate);

  if (mode_err != UVC_SUCCESS) {
    uvc_perror(mode_err, "uvc_get_stream_ctrl_format_size");
    uvc_close(devh_);
    uvc_unref_device(dev_);
    ROS_ERROR("check video_mode/width/height/frame_rate are available");
    uvc_print_diag(devh_, NULL);
    return;
  }
  
  // Setup image message sizes
  if (is_stereo_) {
	  image_.width = new_config.width / 2;
	  image_.height = new_config.height;
	  image_.step = image_.width * 3;
	  image_.data.resize(image_.step * image_.height);
	  image_right_.width = new_config.width / 2;
	  image_right_.height = new_config.height;
	  image_right_.step = image_.width * 3;
	  image_right_.data.resize(image_.step * image_.height);
  } else {
	  image_.width = new_config.width;
	  image_.height = new_config.height;
	  image_.step = image_.width * 3;
	  image_.data.resize(image_.step * image_.height);
  }
  ROS_INFO_STREAM("image width " << image_.width << " height " << image_.height << " step " << image_.step);

  uvc_error_t stream_err = uvc_start_streaming(devh_, &ctrl, &CameraDriver::ImageCallbackAdapter, this, 0);

  if (stream_err != UVC_SUCCESS) {
    uvc_perror(stream_err, "uvc_start_streaming");
    uvc_close(devh_);
    uvc_unref_device(dev_);
    return;
  }

  if (rgb_frame_)
    uvc_free_frame(rgb_frame_);

  rgb_frame_ = uvc_allocate_frame(new_config.width * new_config.height * 3);
  ROS_INFO("Allocated %d bytes for frame", new_config.width * new_config.height * 3);
  assert(rgb_frame_);

  state_ = kRunning;
}

void CameraDriver::CloseCamera() {
  assert(state_ == kRunning);

  uvc_close(devh_);
  devh_ = NULL;

  uvc_unref_device(dev_);
  dev_ = NULL;

  state_ = kStopped;
}

};<|MERGE_RESOLUTION|>--- conflicted
+++ resolved
@@ -314,7 +314,6 @@
 }
 
 void CameraDriver::ImageCallback(uvc_frame_t *frame) {
-<<<<<<< HEAD
   decimate_counter_++;
   if (decimate_counter_ < decimate_factor_) {
     return;
@@ -322,12 +321,9 @@
   decimate_counter_ = 0;
 
   ros::Time timestamp = ros::Time(frame->capture_time.tv_sec, frame->capture_time.tv_usec);
-=======
-	ros::Time timestamp = ros::Time(frame->capture_time.tv_sec, frame->capture_time.tv_usec);
-	if (is_zed_camera_) {
-		timestamp = ros::Time::now();
-	}
->>>>>>> c66de9ab
+  if (is_zed_camera_) {
+    timestamp = ros::Time::now();
+  }
 
   boost::recursive_mutex::scoped_lock(mutex_);
 
